--- conflicted
+++ resolved
@@ -1677,12 +1677,8 @@
 				APPLICATION_EXTENSION_API_ONLY = YES;
 				CLANG_ENABLE_MODULES = YES;
 				CODE_SIGN_IDENTITY = "iPhone Developer";
-<<<<<<< HEAD
 				"CODE_SIGN_IDENTITY[sdk=appletvos*]" = "";
-				CURRENT_PROJECT_VERSION = 655;
-=======
 				CURRENT_PROJECT_VERSION = 683;
->>>>>>> 6d65c5ef
 				DEBUG_INFORMATION_FORMAT = dwarf;
 				DEFINES_MODULE = YES;
 				DYLIB_COMPATIBILITY_VERSION = 1;
@@ -1710,12 +1706,8 @@
 				APPLICATION_EXTENSION_API_ONLY = YES;
 				CLANG_ENABLE_MODULES = YES;
 				CODE_SIGN_IDENTITY = "iPhone Developer";
-<<<<<<< HEAD
 				"CODE_SIGN_IDENTITY[sdk=appletvos*]" = "";
-				CURRENT_PROJECT_VERSION = 655;
-=======
 				CURRENT_PROJECT_VERSION = 683;
->>>>>>> 6d65c5ef
 				DEBUG_INFORMATION_FORMAT = "dwarf-with-dsym";
 				DEFINES_MODULE = YES;
 				DYLIB_COMPATIBILITY_VERSION = 1;
@@ -1741,12 +1733,8 @@
 			isa = XCBuildConfiguration;
 			buildSettings = {
 				APPLICATION_EXTENSION_API_ONLY = YES;
-<<<<<<< HEAD
 				"CODE_SIGN_IDENTITY[sdk=watchos*]" = "";
-				CURRENT_PROJECT_VERSION = 655;
-=======
 				CURRENT_PROJECT_VERSION = 683;
->>>>>>> 6d65c5ef
 				DEBUG_INFORMATION_FORMAT = dwarf;
 				DEFINES_MODULE = YES;
 				DYLIB_COMPATIBILITY_VERSION = 1;
@@ -1771,12 +1759,8 @@
 			isa = XCBuildConfiguration;
 			buildSettings = {
 				APPLICATION_EXTENSION_API_ONLY = YES;
-<<<<<<< HEAD
 				"CODE_SIGN_IDENTITY[sdk=watchos*]" = "";
-				CURRENT_PROJECT_VERSION = 655;
-=======
 				CURRENT_PROJECT_VERSION = 683;
->>>>>>> 6d65c5ef
 				DEBUG_INFORMATION_FORMAT = "dwarf-with-dsym";
 				DEFINES_MODULE = YES;
 				DYLIB_COMPATIBILITY_VERSION = 1;
@@ -1994,13 +1978,8 @@
 				APPLICATION_EXTENSION_API_ONLY = YES;
 				CLANG_ENABLE_MODULES = YES;
 				CODE_SIGN_IDENTITY = "iPhone Developer";
-<<<<<<< HEAD
 				"CODE_SIGN_IDENTITY[sdk=iphoneos*]" = "";
 				CURRENT_PROJECT_VERSION = 655;
-=======
-				"CODE_SIGN_IDENTITY[sdk=iphoneos*]" = "iPhone Developer";
-				CURRENT_PROJECT_VERSION = 683;
->>>>>>> 6d65c5ef
 				DEFINES_MODULE = YES;
 				DYLIB_COMPATIBILITY_VERSION = 1;
 				DYLIB_CURRENT_VERSION = 683;
@@ -2024,13 +2003,8 @@
 				APPLICATION_EXTENSION_API_ONLY = YES;
 				CLANG_ENABLE_MODULES = YES;
 				CODE_SIGN_IDENTITY = "iPhone Developer";
-<<<<<<< HEAD
 				"CODE_SIGN_IDENTITY[sdk=iphoneos*]" = "";
 				CURRENT_PROJECT_VERSION = 655;
-=======
-				"CODE_SIGN_IDENTITY[sdk=iphoneos*]" = "iPhone Developer";
-				CURRENT_PROJECT_VERSION = 683;
->>>>>>> 6d65c5ef
 				DEFINES_MODULE = YES;
 				DYLIB_COMPATIBILITY_VERSION = 1;
 				DYLIB_CURRENT_VERSION = 683;
