//
//  KingfisherManager.swift
//  Kingfisher
//
//  Created by Wei Wang on 15/4/6.
//
//  Copyright (c) 2018 Wei Wang <onevcat@gmail.com>
//
//  Permission is hereby granted, free of charge, to any person obtaining a copy
//  of this software and associated documentation files (the "Software"), to deal
//  in the Software without restriction, including without limitation the rights
//  to use, copy, modify, merge, publish, distribute, sublicense, and/or sell
//  copies of the Software, and to permit persons to whom the Software is
//  furnished to do so, subject to the following conditions:
//
//  The above copyright notice and this permission notice shall be included in
//  all copies or substantial portions of the Software.
//
//  THE SOFTWARE IS PROVIDED "AS IS", WITHOUT WARRANTY OF ANY KIND, EXPRESS OR
//  IMPLIED, INCLUDING BUT NOT LIMITED TO THE WARRANTIES OF MERCHANTABILITY,
//  FITNESS FOR A PARTICULAR PURPOSE AND NONINFRINGEMENT. IN NO EVENT SHALL THE
//  AUTHORS OR COPYRIGHT HOLDERS BE LIABLE FOR ANY CLAIM, DAMAGES OR OTHER
//  LIABILITY, WHETHER IN AN ACTION OF CONTRACT, TORT OR OTHERWISE, ARISING FROM,
//  OUT OF OR IN CONNECTION WITH THE SOFTWARE OR THE USE OR OTHER DEALINGS IN
//  THE SOFTWARE.

#if os(macOS)
import AppKit
#else
import UIKit
#endif

public typealias DownloadProgressBlock = ((_ receivedSize: Int64, _ totalSize: Int64) -> Void)
public typealias CompletionHandler = ((_ image: Image?, _ error: NSError?, _ cacheType: CacheType, _ imageURL: URL?) -> Void)

/// RetrieveImageTask represents a task of image retrieving process.
/// It contains an async task of getting image from disk and from network.
public final class RetrieveImageTask {
    
    public static let empty = RetrieveImageTask()
    
    // If task is canceled before the download task started (which means the `downloadTask` is nil),
    // the download task should not begin.
    var cancelledBeforeDownloadStarting: Bool = false
    
    /// The network retrieve task in this image task.
    public var downloadTask: RetrieveImageDownloadTask?
    
    /**
    Cancel current task. If this task is already done, do nothing.
    */
    public func cancel() {
        if let downloadTask = downloadTask {
            downloadTask.cancel()
        } else {
            cancelledBeforeDownloadStarting = true
        }
    }
}

/// Error domain of Kingfisher
public let KingfisherErrorDomain = "com.onevcat.Kingfisher.Error"

/// Main manager class of Kingfisher. It connects Kingfisher downloader and cache.
/// You can use this class to retrieve an image via a specified URL from web or cache.
public class KingfisherManager {
    
    /// Shared manager used by the extensions across Kingfisher.
    public static let shared = KingfisherManager()
    
    /// Cache used by this manager
    public var cache: ImageCache
    
    /// Downloader used by this manager
    public var downloader: ImageDownloader
    
    /// Default options used by the manager. This option will be used in 
    /// Kingfisher manager related methods, including all image view and 
    /// button extension methods. You can also passing the options per image by 
    /// sending an `options` parameter to Kingfisher's APIs, the per image option 
    /// will overwrite the default ones if exist.
    ///
    /// - Note: This option will not be applied to independent using of `ImageDownloader` or `ImageCache`.
    public var defaultOptions = KingfisherEmptyOptionsInfo
    
    var currentDefaultOptions: KingfisherOptionsInfo {
        return [.downloader(downloader), .targetCache(cache)] + defaultOptions
    }

    fileprivate let processQueue: DispatchQueue
    
    convenience init() {
        self.init(downloader: .default, cache: .default)
    }
    
    init(downloader: ImageDownloader, cache: ImageCache) {
        self.downloader = downloader
        self.cache = cache

        let processQueueName = "com.onevcat.Kingfisher.KingfisherManager.processQueue.\(UUID().uuidString)"
        processQueue = DispatchQueue(label: processQueueName, attributes: .concurrent)
    }
    
    /**
    Get an image with resource.
    If KingfisherOptions.None is used as `options`, Kingfisher will seek the image in memory and disk first.
    If not found, it will download the image at `resource.downloadURL` and cache it with `resource.cacheKey`.
    These default behaviors could be adjusted by passing different options. See `KingfisherOptions` for more.
    
    - parameter resource:          Resource object contains information such as `cacheKey` and `downloadURL`.
    - parameter options:           A dictionary could control some behaviors. See `KingfisherOptionsInfo` for more.
    - parameter progressBlock:     Called every time downloaded data changed. This could be used as a progress UI.
    - parameter completionHandler: Called when the whole retrieving process finished.
    
    - returns: A `RetrieveImageTask` task object. You can use this object to cancel the task.
    */
    @discardableResult
    public func retrieveImage(with resource: Resource,
        options: KingfisherOptionsInfo?,
        progressBlock: DownloadProgressBlock?,
        completionHandler: CompletionHandler?) -> RetrieveImageTask
    {
        let task = RetrieveImageTask()
        let options = currentDefaultOptions + (options ?? KingfisherEmptyOptionsInfo)
        if options.forceRefresh {
            _ = downloadAndCacheImage(
                with: resource.downloadURL,
                forKey: resource.cacheKey,
                retrieveImageTask: task,
                progressBlock: progressBlock,
                completionHandler: completionHandler,
                options: options)
        } else {
            tryToRetrieveImageFromCache(
                forKey: resource.cacheKey,
                with: resource.downloadURL,
                retrieveImageTask: task,
                progressBlock: progressBlock,
                completionHandler: completionHandler,
                options: options)
        }
        
        return task
    }

    @discardableResult
    func downloadAndCacheImage(with url: URL,
                             forKey key: String,
                      retrieveImageTask: RetrieveImageTask,
                          progressBlock: DownloadProgressBlock?,
                      completionHandler: CompletionHandler?,
                                options: KingfisherOptionsInfo) -> RetrieveImageDownloadTask?
    {
<<<<<<< HEAD
        let downloader = options.downloader ?? self.downloader
=======
        let downloader = options.downloader
        let processQueue = self.processQueue
>>>>>>> 4bb16157
        return downloader.downloadImage(with: url, retrieveImageTask: retrieveImageTask, options: options,
            progressBlock: { receivedSize, totalSize in
                progressBlock?(receivedSize, totalSize)
            },
            completionHandler: { image, error, imageURL, originalData in

                let targetCache = options.targetCache ?? self.cache
                if let error = error, error.code == KingfisherError.notModified.rawValue {
                    // Not modified. Try to find the image from cache.
                    // (The image should be in cache. It should be guaranteed by the framework users.)
                    targetCache.retrieveImage(forKey: key, options: options, completionHandler: { (cacheImage, cacheType) -> Void in
                        completionHandler?(cacheImage, nil, cacheType, url)
                    })
                    return
                }
                
                if let image = image, let originalData = originalData {
                    targetCache.store(image,
                                      original: originalData,
                                      forKey: key,
                                      processorIdentifier:options.processor.identifier,
                                      cacheSerializer: options.cacheSerializer,
                                      toDisk: !options.cacheMemoryOnly,
                                      completionHandler: {
                                        guard options.waitForCache else { return }
                                        
                                        let cacheType = targetCache.imageCachedType(forKey: key, processorIdentifier: options.processor.identifier)
                                        completionHandler?(image, nil, cacheType, url)
                    })
                    
                    if options.cacheOriginalImage && options.processor != DefaultImageProcessor.default {
                        let originalCache = options.originalCache ?? targetCache
                        let defaultProcessor = DefaultImageProcessor.default
                        processQueue.async {
                            if let originalImage = defaultProcessor.process(item: .data(originalData), options: options) {
                                originalCache.store(originalImage,
                                                    original: originalData,
                                                    forKey: key,
                                                    processorIdentifier: defaultProcessor.identifier,
                                                    cacheSerializer: options.cacheSerializer,
                                                    toDisk: !options.cacheMemoryOnly,
                                                    completionHandler: nil)
                            }
                        }
                    }
                }

                if options.waitForCache == false {
                    completionHandler?(image, error, .none, url)
                }
            })
    }
    
    func tryToRetrieveImageFromCache(forKey key: String,
                                       with url: URL,
                              retrieveImageTask: RetrieveImageTask,
                                  progressBlock: DownloadProgressBlock?,
                              completionHandler: CompletionHandler?,
                                        options: KingfisherOptionsInfo)
    {

        let diskTaskCompletionHandler: CompletionHandler = { (image, error, cacheType, imageURL) -> Void in
            completionHandler?(image, error, cacheType, imageURL)
        }
        
        func handleNoCache() {
            if options.onlyFromCache {
                let error = NSError(domain: KingfisherErrorDomain, code: KingfisherError.notCached.rawValue, userInfo: nil)
                diskTaskCompletionHandler(nil, error, .none, url)
                return
            }
            self.downloadAndCacheImage(
                with: url,
                forKey: key,
                retrieveImageTask: retrieveImageTask,
                progressBlock: progressBlock,
                completionHandler: diskTaskCompletionHandler,
                options: options)
            
        }
        
<<<<<<< HEAD
        let targetCache = options.targetCache ?? self.cache
=======
        let targetCache = options.targetCache
        let processQueue = self.processQueue
>>>>>>> 4bb16157
        // First, try to get the exactly image from cache
        targetCache.retrieveImage(forKey: key, options: options) { image, cacheType in
            // If found, we could finish now.
            if image != nil {
                diskTaskCompletionHandler(image, nil, cacheType, url)
                return
            }
            
            // If not found, and we are using a default processor, download it!
            let processor = options.processor
            guard processor != DefaultImageProcessor.default else {
                handleNoCache()
                return
            }
            
            // If processor is not the default one, we have a chance to check whether
            // the original image is already in cache.
            let originalCache = options.originalCache ?? targetCache
            let optionsWithoutProcessor = options.removeAllMatchesIgnoringAssociatedValue(.processor(processor))
            originalCache.retrieveImage(forKey: key, options: optionsWithoutProcessor) { image, cacheType in
                // If we found the original image, there is no need to download it again.
                // We could just apply processor to it now.
                guard let image = image else {
                    handleNoCache()
                    return
                }

                processQueue.async {
                    guard let processedImage = processor.process(item: .image(image), options: options) else {
                        options.callbackDispatchQueue.safeAsync {
                            diskTaskCompletionHandler(nil, nil, .none, url)
                        }
                        return
                    }
                    targetCache.store(processedImage,
                                      original: nil,
                                      forKey: key,
                                      processorIdentifier:options.processor.identifier,
                                      cacheSerializer: options.cacheSerializer,
                                      toDisk: !options.cacheMemoryOnly,
                                      completionHandler: {
                                        guard options.waitForCache else { return }

                                        let cacheType = targetCache.imageCachedType(forKey: key, processorIdentifier: options.processor.identifier)
                                        options.callbackDispatchQueue.safeAsync {
                                            diskTaskCompletionHandler(processedImage, nil, cacheType, url)
                                        }
                    })

                    if options.waitForCache == false {
                        options.callbackDispatchQueue.safeAsync {
                            diskTaskCompletionHandler(processedImage, nil, .none, url)
                        }
                    }
                }
            }
        }
    }
}<|MERGE_RESOLUTION|>--- conflicted
+++ resolved
@@ -151,12 +151,8 @@
                       completionHandler: CompletionHandler?,
                                 options: KingfisherOptionsInfo) -> RetrieveImageDownloadTask?
     {
-<<<<<<< HEAD
         let downloader = options.downloader ?? self.downloader
-=======
-        let downloader = options.downloader
         let processQueue = self.processQueue
->>>>>>> 4bb16157
         return downloader.downloadImage(with: url, retrieveImageTask: retrieveImageTask, options: options,
             progressBlock: { receivedSize, totalSize in
                 progressBlock?(receivedSize, totalSize)
@@ -238,12 +234,8 @@
             
         }
         
-<<<<<<< HEAD
         let targetCache = options.targetCache ?? self.cache
-=======
-        let targetCache = options.targetCache
         let processQueue = self.processQueue
->>>>>>> 4bb16157
         // First, try to get the exactly image from cache
         targetCache.retrieveImage(forKey: key, options: options) { image, cacheType in
             // If found, we could finish now.
